from __future__ import annotations

import datetime as dt
import glob
import logging
import os
import re
from abc import ABC, abstractmethod
from functools import reduce
from pathlib import Path
from typing import Any
from warnings import warn

import pandas as pd
import xarray as xr
import xmltodict

from meteole.clients import BaseClient
from meteole.errors import MissingDataError

logger = logging.getLogger(__name__)


class Forecast(ABC):
    """(Abstract class)
    Provides a unified interface to query AROME and ARPEGE endpoints

    Attributes
    ----------
    capabilities: pandas.DataFrame
        coverage dataframe containing the details of all available coverage_ids
    """

    # Class constants
    # Global
    API_VERSION: str = "1.0"
    PRECISION_FLOAT_TO_STR: dict[float, str] = {0.25: "025", 0.1: "01", 0.05: "005", 0.01: "001", 0.025: "0025"}
    FRANCE_METRO_LONGITUDES = (-5.1413, 9.5602)
    FRANCE_METRO_LATITUDES = (41.33356, 51.0889)

    # Model
    MODEL_NAME: str = "Defined in subclass"
    BASE_ENTRY_POINT: str = "Defined in subclass"
    INDICATORS: list[str] = []
    INSTANT_INDICATORS: list[str] = []
    DEFAULT_TERRITORY: str = "FRANCE"
    DEFAULT_PRECISION: float = 0.01
    CLIENT_CLASS: type[BaseClient]

    def __init__(
        self,
        client: BaseClient | None = None,
        *,
        territory: str = DEFAULT_TERRITORY,
        precision: float = DEFAULT_PRECISION,
        **kwargs: Any,
    ):
        """Init the Forecast object."""
        self.territory = territory  # "FRANCE", "ANTIL", or others (see API doc)
        self.precision = precision
        self._validate_parameters()

        self._capabilities: pd.DataFrame | None = None
        self._entry_point: str = (
            f"{self.BASE_ENTRY_POINT}-{self.PRECISION_FLOAT_TO_STR[self.precision]}-{self.territory}-WCS"
        )
        self._model_base_path = self.MODEL_NAME + "/" + self.API_VERSION

        if client is not None:
            self._client = client
        else:
            # Try to instantiate it (can be user friendly)
            self._client = self.CLIENT_CLASS(**kwargs)

    @property
    def capabilities(self) -> pd.DataFrame:
        """TODO"""
        if self._capabilities is None:
            self._capabilities = self._build_capabilities()
        return self._capabilities

    @property
    def indicators(self) -> pd.DataFrame:
        """TODO"""
        warn(
            "The 'indicators' attribute is deprecated, it will be removed soon. "
            "Use 'INDICATORS' instead (class constant).",
            DeprecationWarning,
            stacklevel=2,
        )
        return self.INDICATORS

    @abstractmethod
    def _validate_parameters(self):
        """Assert parameters are valid."""
        pass

    def get_capabilities(self) -> pd.DataFrame:
        "Returns the coverage dataframe containing the details of all available coverage_ids"
        return self.capabilities

    def get_coverage_description(self, coverage_id: str) -> dict:
        """This endpoint returns the available axis (times, heights) to properly query coverage

        TODO: other informations can be fetched from this endpoint, not yet implemented.

        Args:
            coverage_id (str): use :meth:`get_capabilities()` to list all available coverage_id
        """

        # Get coverage description
        description = self._get_coverage_description(coverage_id)
        grid_axis = description["wcs:CoverageDescriptions"]["wcs:CoverageDescription"]["gml:domainSet"][
            "gmlrgrid:ReferenceableGridByVectors"
        ]["gmlrgrid:generalGridAxis"]

        return {
            "forecast_horizons": [
                int(time / 3600) for time in self.__class__._get_available_feature(grid_axis, "time")
            ],
            "heights": self.__class__._get_available_feature(grid_axis, "height"),
            "pressures": self.__class__._get_available_feature(grid_axis, "pressure"),
        }

    def get_coverage(
        self,
        indicator: str | None = None,
        lat: tuple = FRANCE_METRO_LATITUDES,
        long: tuple = FRANCE_METRO_LONGITUDES,
        heights: list[int] | None = None,
        pressures: list[int] | None = None,
        forecast_horizons: list[int] | None = None,
        run: str | None = None,
        interval: str | None = None,
        coverage_id: str = "",
    ) -> pd.DataFrame:
        """Returns the data associated with the coverage_id for the selected parameters.

        Args:
            coverage_id (str): coverage_id, get the list using :meth:`get_capabilities`
            lat (tuple): minimum and maximum latitude
            long (tuple): minimum and maximum longitude
            heights (list): heights in meters
            pressures (list): pressures in hPa
            forecast_horizons (list): list of integers, representing the forecast horizon in hours

        Returns:
            pd.DataFrame: The complete run for the specified execution.
        """
        # ensure we only have one of coverage_id, indicator
        if not bool(indicator) ^ bool(coverage_id):
            raise ValueError("Argument `indicator` or `coverage_id` need to be set (only one of them)")

        if indicator:
            coverage_id = self._get_coverage_id(indicator, run, interval)

        logger.info(f"Using `coverage_id={coverage_id}`")

        axis = self.get_coverage_description(coverage_id)

        heights = self._raise_if_invalid_or_fetch_default("heights", heights, axis["heights"])
        pressures = self._raise_if_invalid_or_fetch_default("pressures", pressures, axis["pressures"])
        forecast_horizons = self._raise_if_invalid_or_fetch_default(
            "forecast_horizons", forecast_horizons, axis["forecast_horizons"]
        )

        df_list = [
            self._get_data_single_forecast(
                coverage_id=coverage_id,
                height=height if height != -1 else None,
                pressure=pressure if pressure != -1 else None,
                forecast_horizon=forecast_horizon,
                lat=lat,
                long=long,
            )
            for forecast_horizon in forecast_horizons
            for pressure in pressures
            for height in heights
        ]

        return pd.concat(df_list, axis=0).reset_index(drop=True)

    def _build_capabilities(self) -> pd.DataFrame:
        "Returns the coverage dataframe containing the details of all available coverage_ids"

        logger.info("Fetching all available coverages...")

        capabilities = self._fetch_capabilities()
        df_capabilities = pd.DataFrame(capabilities["wcs:Capabilities"]["wcs:Contents"]["wcs:CoverageSummary"])
        df_capabilities = df_capabilities.rename(
            columns={
                "wcs:CoverageId": "id",
                "ows:Title": "title",
                "wcs:CoverageSubtype": "subtype",
            }
        )
        df_capabilities["indicator"] = [coverage_id.split("___")[0] for coverage_id in df_capabilities["id"]]
        df_capabilities["run"] = [
            coverage_id.split("___")[1].split("Z")[0] + "Z" for coverage_id in df_capabilities["id"]
        ]
        df_capabilities["interval"] = [
            coverage_id.split("___")[1].split("Z")[1].strip("_") for coverage_id in df_capabilities["id"]
        ]

        nb_indicators = len(df_capabilities["indicator"].unique())
        nb_coverage_ids = df_capabilities.shape[0]
        runs = df_capabilities["run"].unique()

        logger.info(
            f"\n"
            f"\t Successfully fetched {nb_coverage_ids} coverages,\n"
            f"\t representing {nb_indicators} different indicators,\n"
            f"\t across the last {len(runs)} runs (from {runs.min()} to {runs.max()}).\n"
            f"\n"
            f"\t Default run for `get_coverage`: {runs.max()})"
        )

        return df_capabilities

    def _get_coverage_id(
        self,
        indicator: str,
        run: str | None = None,
        interval: str | None = None,
    ) -> str:
        """
        Retrieves a `coverage_id` from the capabilities based on the provided parameters.

        Args:
            indicator (str): The indicator to retrieve. This parameter is required.
            run (str | None, optional): The model inference timestamp. If None, defaults to the latest available run.
                Expected format: "YYYY-MM-DDTHH:MM:SSZ". Defaults to None.
            interval (str | None, optional): The aggregation period. Must be None for instant indicators;
                raises an error if specified. Defaults to "P1D" for time-aggregated indicators such as
                TOTAL_PRECIPITATION.

        Returns:
            str: The `coverage_id` corresponding to the given parameters.

        Raises:
            ValueError: If `indicator` is missing or invalid.
            ValueError: If `interval` is invalid or required but missing.
        """
        capabilities = self.capabilities[self.capabilities["indicator"] == indicator]

        if indicator not in self.INDICATORS:
            raise ValueError(f"Unknown `indicator` - checkout `{self.MODEL_NAME}.indicators` to have the full list.")

        if run is None:
            run = capabilities.iloc[0]["run"]
            logger.info(f"Using latest `run={run}`.")

        try:
            dt.datetime.strptime(run, "%Y-%m-%dT%H.%M.%SZ")
        except ValueError as exc:
            raise ValueError(f"Run '{run}' is invalid. Expected format 'YYYY-MM-DDTHH.MM.SSZ'") from exc

        valid_runs = capabilities["run"].unique().tolist()
        if run not in valid_runs:
            raise ValueError(f"Run '{run}' is invalid. Valid runs : {valid_runs}")

        # handle interval
        valid_intervals = capabilities["interval"].unique().tolist()

        if indicator in self.INSTANT_INDICATORS:
            if not interval:
                # no interval is expected for instant indicators
                pass
            else:
                raise ValueError(
                    f"interval={interval} is invalid. No interval is expected (=set to None) for instant "
                    "indicator `{indicator}`."
                )
        else:
            if not interval:
                interval = "P1D"
                logger.info(
                    f"`interval=None` is invalid  for non-instant indicators. Using default `interval={interval}`"
                )
            elif interval not in valid_intervals:
                raise ValueError(
                    f"interval={interval} is invalid  for non-instant indicators. `{indicator}`."
                    f" Use valid intervals: {valid_intervals}"
                )

        coverage_id = f"{indicator}___{run}"

        if interval:
            coverage_id += f"_{interval}"

        return coverage_id

    def _raise_if_invalid_or_fetch_default(
        self, param_name: str, inputs: list[int] | None, availables: list[int]
    ) -> list[int]:
        """Checks validity of `inputs`.

        Checks if the elements in `inputs` are in `availables` and raises a ValueError if not.
        If `inputs` is empty or None, uses the first element from `availables` as the default value.

        Args:
            param_name (str): The name of the parameter to validate.
            inputs (list[int] | None): The list of inputs to validate.
            availables (list[int]): The list of available values.

        Returns:
            list[int]: The validated list of inputs or the default value.

        Raises:
            ValueError: If any of the inputs are not in `availables`.
        """
        if inputs:
            for input_value in inputs:
                if input_value not in availables:
                    raise ValueError(f"`{param_name}={inputs}` is invalid. Available {param_name}: {availables}")
        else:
            inputs = availables[:1] or [
                -1
            ]  # using [-1] make sure we have an iterable. Using None makes things too complicated with mypy...
            if inputs[0] != -1:
                logger.info(f"Using `{param_name}={inputs}`")
        return inputs

    def _fetch_capabilities(self) -> dict:
        """The Capabilities of the AROME/ARPEGE service."""

        url = f"{self._model_base_path}/{self._entry_point}/GetCapabilities"
        params = {
            "service": "WCS",
            "version": "2.0.1",
            "language": "eng",
        }
        try:
            response = self._client.get(url, params=params)
        except MissingDataError as e:
            logger.error(f"Error fetching the capabilities: {e}")
            logger.error(f"URL: {url}")
            logger.error(f"Params: {params}")
            raise e

        xml = response.text

        try:
            return xmltodict.parse(xml)
        except MissingDataError as e:
            logger.error(f"Error parsing the XML response: {e}")
            logger.error(f"Response: {xml}")
            raise e

    def _get_coverage_description(self, coverage_id: str) -> dict:
        """Get the description of a coverage.

        .. warning::
            The return value is the raw XML data.
            Not yet parsed to be usable.
            In the future, it should be possible to use it to
            get the available heights, times, latitudes and longitudes of the forecast.

        Args:
            coverage_id (str): the Coverage ID. Use :meth:`get_coverage` to access the available coverage ids.
                By default use the latest temperature coverage ID.

        Returns:
            description (dict): the description of the coverage.
        """
        url = f"{self._model_base_path}/{self._entry_point}/DescribeCoverage"
        params = {
            "service": "WCS",
            "version": "2.0.1",
            "coverageid": coverage_id,
        }
        response = self._client.get(url, params=params)
        return xmltodict.parse(response.text)

    def _transform_grib_to_df(self) -> pd.DataFrame:
        "Transform grib file into pandas dataframe"

        ds = xr.open_dataset(self.filepath, engine="cfgrib")
        df = ds.to_dataframe().reset_index()
        os.remove(str(self.filepath))
        idx_files = glob.glob(f"{self.filepath}.*.idx")
        for idx_file in idx_files:
            os.remove(idx_file)

        return df

    def _get_data_single_forecast(
        self,
        coverage_id: str,
        forecast_horizon: int,
        pressure: int | None,
        height: int | None,
        lat: tuple,
        long: tuple,
    ) -> pd.DataFrame:
        """Returns the forecasts for a given time and indicator.

        Args:
            coverage_id (str): the indicator.
            height (int): height in meters
            pressure (int): pressure in hPa
            forecast_horizon (int): the forecast horizon in hours (how many hours ahead)
            lat (tuple): minimum and maximum latitude
            long (tuple): minimum and maximum longitude

        Returns:
            pd.DataFrame: The forecast for the specified time.
        """

        self._get_coverage_file(
            coverage_id=coverage_id,
            height=height,
            pressure=pressure,
            forecast_horizon_in_seconds=forecast_horizon * 3600,
            lat=lat,
            long=long,
        )

        df = self._transform_grib_to_df()

        df.drop(columns=["surface", "valid_time"], errors="ignore", inplace=True)
        df.rename(
            columns={
                "time": "run",
                "step": "forecast_horizon",
            },
            inplace=True,
        )

        known_columns = {"latitude", "longitude", "run", "forecast_horizon", "heightAboveGround", "isobaricInhPa"}
        indicator_column = (set(df.columns) - known_columns).pop()

        if indicator_column == "unknown":
            base_name = "".join([word[0] for word in coverage_id.split("__")[0].split("_")]).lower()
        else:
            base_name = re.sub(r"\d.*", "", indicator_column)

        if "heightAboveGround" in df.columns:
            suffix = f"_{int(df['heightAboveGround'].iloc[0])}m"
        elif "isobaricInhPa" in df.columns:
            suffix = f"_{int(df['isobaricInhPa'].iloc[0])}hpa"
        else:
            suffix = ""

        new_indicator_column = f"{base_name}{suffix}"
        df.rename(columns={indicator_column: new_indicator_column}, inplace=True)

        df.drop(
            columns=["isobaricInhPa", "heightAboveGround", "meanSea", "potentialVorticity"],
            errors="ignore",
            inplace=True,
        )

        return df

    def _get_coverage_file(
        self,
        coverage_id: str,
        height: int | None = None,
        pressure: int | None = None,
        forecast_horizon_in_seconds: int = 0,
        lat: tuple = (37.5, 55.4),
        long: tuple = (-12, 16),
        file_format: str = "grib",
        filepath: Path | None = None,
    ) -> Path:
        """
        Retrieves raster data for a specified model prediction and saves it to a file.

        If no `filepath` is provided, the file is saved to a default cache directory under
        the current working directory.

        Args:
            coverage_id (str): The coverage ID to retrieve. Use `get_coverage` to list available coverage IDs.
            height (int, optional): The height above ground level in meters. Defaults to 2 meters.
                If not provided, no height subset is applied.
            pressure (int, optional): The pressure level in hPa. If not provided, no pressure subset is applied.
            forecast_horizon_in_seconds (int, optional): The forecast horizon in seconds into the future.
                Defaults to 0 (current time).
            lat (tuple[float, float], optional): Tuple specifying the minimum and maximum latitudes.
                Defaults to (37.5, 55.4), covering the latitudes of France.
            long (tuple[float, float], optional): Tuple specifying the minimum and maximum longitudes.
                Defaults to (-12, 16), covering the longitudes of France.
            file_format (str, optional): The format of the raster file. Supported formats are "grib" and "tiff".
                Defaults to "grib".
            filepath (Path, optional): The file path where the raster file will be saved. If not specified,
                the file is saved to a cache directory.

        Returns:
            Path: The file path to the saved raster data.

        Notes:
            - If the file does not exist in the cache, it will be fetched from the API and saved.
            - Supported subsets include pressure, height, time, latitude, and longitude.

        See Also:
            raster.plot_tiff_file: Method for plotting raster data stored in TIFF format.
        """
        self.filepath = filepath

        file_extension = "tiff" if file_format == "tiff" else "grib"

        filename = (
            f"{height or '_'}m_{forecast_horizon_in_seconds}Z_{lat[0]}-{lat[1]}_{long[0]}-{long[1]}.{file_extension}"
        )

        if self.filepath is None:
            current_working_directory = Path(os.getcwd())
            self.filepath = current_working_directory / coverage_id / filename
            self.folderpath = current_working_directory / coverage_id
            logger.debug(f"{self.filepath}")
            logger.debug("File not found in Cache, fetching data")
            url = f"{self._model_base_path}/{self._entry_point}/GetCoverage"
            params = {
                "service": "WCS",
                "version": "2.0.1",
                "coverageid": coverage_id,
                "format": "application/wmo-grib",
                "subset": [
                    *([f"pressure({pressure})"] if pressure is not None else []),
                    *([f"height({height})"] if height is not None else []),
                    f"time({forecast_horizon_in_seconds})",
                    f"lat({lat[0]},{lat[1]})",
                    f"long({long[0]},{long[1]})",
                ],
            }
            response = self._client.get(url, params=params)

            self.filepath.parent.mkdir(parents=True, exist_ok=True)
            with open(self.filepath, "wb") as f:
                f.write(response.content)

        return self.filepath

    @staticmethod
    def _get_available_feature(grid_axis, feature_name):
        features = []
        feature_grid_axis = [
            ax for ax in grid_axis if ax["gmlrgrid:GeneralGridAxis"]["gmlrgrid:gridAxesSpanned"] == feature_name
        ]
        if feature_grid_axis:
            features = feature_grid_axis[0]["gmlrgrid:GeneralGridAxis"]["gmlrgrid:coefficients"].split(" ")
            features = [int(feature) for feature in features]
        return features

    def get_combined_coverage(
        self,
        indicator_names: list[str],
        runs: list[str | None] | None = None,
        heights: list[int] | None = None,
        pressures: list[int] | None = None,
        intervals: list[str | None] | None = None,
        lat: tuple = FRANCE_METRO_LATITUDES,
        long: tuple = FRANCE_METRO_LONGITUDES,
        forecast_horizons: list[int] | None = None,
    ) -> pd.DataFrame:
        """
        Get a combined DataFrame of coverage data for multiple indicators and different runs.

        This method retrieves and aggregates coverage data for specified indicators, with options
        to filter by height, pressure, and forecast_horizon. It returns a concatenated DataFrame
        containing the coverage data for all provided runs.

        Args:
            indicator_names (list[str]): A list of indicator names to retrieve data for.
            runs (list[str]): A list of runs for each indicator. Format should be "YYYY-MM-DDTHH:MM:SSZ".
            heights (list[int] | None): A list of heights in meters to filter by (default is None).
            pressures (list[int] | None): A list of pressures in hPa to filter by (default is None).
            intervals (list[str] | None): A list of aggregation periods (default is None). Must be `None` or "" for instant indicators;
                                              otherwise, raises an exception. Defaults to 'P1D' for time-aggregated indicators.
            lat (tuple): The latitude range as (min_latitude, max_latitude). Defaults to FRANCE_METRO_LATITUDES.
            long (tuple): The longitude range as (min_longitude, max_longitude). Defaults to FRANCE_METRO_LONGITUDES.
            forecast_horizons (list[int] | None): A list of forecast horizon values in hours. Defaults to None.

        Returns:
            pd.DataFrame: A combined DataFrame containing coverage data for all specified runs and indicators.

        Raises:
            ValueError: If the length of `heights` does not match the length of `indicator_names`.

        """
        if not runs:
            runs = [None]
        coverages = [
            self._get_combined_coverage_for_single_run(
                indicator_names=indicator_names,
                run=run,
                lat=lat,
                long=long,
                heights=heights,
                pressures=pressures,
                intervals=intervals,
                forecast_horizons=forecast_horizons,
            )
            for run in runs
        ]
        return pd.concat(coverages, axis=0).reset_index(drop=True)

    def _get_combined_coverage_for_single_run(
        self,
        indicator_names: list[str],
        run: str | None = None,
        heights: list[int] | None = None,
        pressures: list[int] | None = None,
        intervals: list[str | None] | None = None,
        lat: tuple = FRANCE_METRO_LATITUDES,
        long: tuple = FRANCE_METRO_LONGITUDES,
        forecast_horizons: list[int] | None = None,
    ) -> pd.DataFrame:
        """
        Get a combined DataFrame of coverage data for a given run considering a list of indicators.

        This method retrieves and aggregates coverage data for specified indicators, with options
        to filter by height, pressure, and forecast_horizon. It returns a concatenated DataFrame
        containing the coverage data.

        Args:
            indicator_names (list[str]): A list of indicator names to retrieve data for.
            run (str): A single runs for each indicator. Format should be "YYYY-MM-DDTHH:MM:SSZ".
            heights (list[int] | None): A list of heights in meters to filter by (default is None).
            pressures (list[int] | None): A list of pressures in hPa to filter by (default is None).
            intervals (Optional[list[str]]): A list of aggregation periods (default is None). Must be `None` or "" for instant indicators;
                                              otherwise, raises an exception. Defaults to 'P1D' for time-aggregated indicators.
            lat (tuple): The latitude range as (min_latitude, max_latitude). Defaults to FRANCE_METRO_LATITUDES.
            long (tuple): The longitude range as (min_longitude, max_longitude). Defaults to FRANCE_METRO_LONGITUDES.
            forecast_horizons (list[int] | None): A list of forecast horizon values in hours. Defaults to None.

        Returns:
            pd.DataFrame: A combined DataFrame containing coverage data for all specified runs and indicators.

        Raises:
            ValueError: If the length of `heights` does not match the length of `indicator_names`.

        """

        def _check_params_length(params: list | None, arg_name: str) -> list:
            """assert length is ok or raise"""
            if params is None:
                return [None] * len(indicator_names)
            if len(params) != len(indicator_names):
                raise ValueError(
                    f"The length of {arg_name} must match the length of indicator_names. If you want multiple {arg_name} for a single indicator, create multiple entries in `indicator_names`."
                )
<<<<<<< HEAD
        else:
            pressures = []

        if intervals and len(intervals) != len(indicator_names):
            raise ValueError("The length of intervals must match the length of indicator_names if provided.")

        coverage_ids_by_run: Dict[str, List[Tuple[str, Optional[int], Optional[int]]]] = dict()

        for run in runs:
            if run not in coverage_ids_by_run:
                coverage_ids_by_run[run] = []
            for i, indicator in enumerate(indicator_names):
                height_value: Optional[int] = heights[i] if heights != [] else None
                pressure_value: Optional[int] = pressures[i] if pressures != [] else None
                coverage_id: str = self._get_coverage_id(indicator, run, intervals[i] if intervals else None)
                coverage_ids_by_run[run].append((coverage_id, height_value, pressure_value))

            if forecast_horizons is None:
                list_coverage_id = [cid for cid, _, _ in coverage_ids_by_run[run]]
                forecast_horizons = [self.find_common_forecast_horizons(list_coverage_id)[0]]
                logger.info(f"Using common forecast_horizons `forecast_horizons={forecast_horizons}`.")

        # Check forecast_horizons is valid for all indicators
        if forecast_horizons is not None:
            coverage_ids = [cid for run_coverage in coverage_ids_by_run.values() for cid, _, _ in run_coverage]
            invalid_coverage_ids = self._validate_forecast_horizons(coverage_ids, forecast_horizons)
=======
            return params

        heights = _check_params_length(heights, "heights")
        pressures = _check_params_length(pressures, "pressures")
        intervals = _check_params_length(intervals, "intervals")

        # Get coverage id from run and indicator_name
        coverage_ids = [
            self._get_coverage_id(indicator_name, run, interval)
            for indicator_name, interval in zip(indicator_names, intervals)
        ]

        if forecast_horizons:
            # Check forecast_horizons is valid for all indicators
            invalid_coverage_ids = self.validate_forecast_horizons(coverage_ids, forecast_horizons)
>>>>>>> 8f055c58
            if invalid_coverage_ids:
                raise ValueError(f"{forecast_horizons} are not valid for these coverage_ids : {invalid_coverage_ids}")
        else:
            forecast_horizons = [self.find_common_forecast_horizons(coverage_ids)[0]]
            logger.info(f"Using common forecast_horizons `forecast_horizons={forecast_horizons}`.")

        coverages = [
            self.get_coverage(
                coverage_id=coverage_id,
                run=run,
                lat=lat,
                long=long,
                heights=[height] if height is not None else [],
                pressures=[pressure] if pressure is not None else [],
                forecast_horizons=forecast_horizons,
            )
            for coverage_id, height, pressure in zip(coverage_ids, heights, pressures)
        ]

        return reduce(
            lambda left, right: pd.merge(
                left,
                right,
                on=["latitude", "longitude", "run", "forecast_horizon"],
                how="inner",
                validate="one_to_one",
            ),
            coverages,
        )

<<<<<<< HEAD
    def _get_forecast_horizons(self, coverage_ids: List[str]) -> List[List[int]]:
=======
    def get_forecast_horizons(self, coverage_ids: list[str]) -> list[list[int]]:
>>>>>>> 8f055c58
        """
        Retrieve the times for each coverage_id.
        Parameters:
        coverage_ids (list[str]): List of coverage IDs.
        Returns:
        list[list[int]]: List of times for each coverage ID.
        """
        indicator_times = []
        for coverage_id in coverage_ids:
            times = self.get_coverage_description(coverage_id)["forecast_horizons"]
            indicator_times.append(times)
        return indicator_times

    def find_common_forecast_horizons(
        self,
        list_coverage_id: list[str],
    ) -> list[int]:
        """
        Find common forecast_horizons among coverage IDs.
        indicator_names (list[str]): List of indicator names.
        run (Optional[str]): Identifies the model inference. Defaults to latest if None. Format "YYYY-MM-DDTHH:MM:SSZ".
        intervals (Optional[list[str]]): List of aggregation periods. Must be None for instant indicators, otherwise raises. Defaults to P1D for time-aggregated indicators like TOTAL_PRECIPITATION.
        Returns:
        list[int]: Common forecast_horizons
        """
        indicator_forecast_horizons = self._get_forecast_horizons(list_coverage_id)

        common_forecast_horizons = indicator_forecast_horizons[0]
        for times in indicator_forecast_horizons[1:]:
            common_forecast_horizons = [time for time in common_forecast_horizons if time in times]

        all_times = []
        for times in indicator_forecast_horizons:
            all_times.extend(times)

        return sorted(common_forecast_horizons)

<<<<<<< HEAD
    def _validate_forecast_horizons(self, coverage_ids: List[str], forecast_horizons: List[int]) -> List[str]:
=======
    def validate_forecast_horizons(self, coverage_ids: list[str], forecast_horizons: list[int]) -> list[str]:
>>>>>>> 8f055c58
        """
        Validate forecast_horizons for a list of coverage IDs.
        Parameters:
        coverage_ids (list[str]): List of coverage IDs.
        forecast_horizons (list[int]): List of time forecasts to validate.
        Returns:
        list[str]: List of invalid coverage IDs.
        """
        indicator_forecast_horizons = self._get_forecast_horizons(coverage_ids)

        invalid_coverage_ids = [
            coverage_id
            for coverage_id, times in zip(coverage_ids, indicator_forecast_horizons)
            if not set(forecast_horizons).issubset(times)
        ]

        return invalid_coverage_ids<|MERGE_RESOLUTION|>--- conflicted
+++ resolved
@@ -8,7 +8,7 @@
 from abc import ABC, abstractmethod
 from functools import reduce
 from pathlib import Path
-from typing import Any
+from typing import Any, List
 from warnings import warn
 
 import pandas as pd
@@ -641,34 +641,6 @@
                 raise ValueError(
                     f"The length of {arg_name} must match the length of indicator_names. If you want multiple {arg_name} for a single indicator, create multiple entries in `indicator_names`."
                 )
-<<<<<<< HEAD
-        else:
-            pressures = []
-
-        if intervals and len(intervals) != len(indicator_names):
-            raise ValueError("The length of intervals must match the length of indicator_names if provided.")
-
-        coverage_ids_by_run: Dict[str, List[Tuple[str, Optional[int], Optional[int]]]] = dict()
-
-        for run in runs:
-            if run not in coverage_ids_by_run:
-                coverage_ids_by_run[run] = []
-            for i, indicator in enumerate(indicator_names):
-                height_value: Optional[int] = heights[i] if heights != [] else None
-                pressure_value: Optional[int] = pressures[i] if pressures != [] else None
-                coverage_id: str = self._get_coverage_id(indicator, run, intervals[i] if intervals else None)
-                coverage_ids_by_run[run].append((coverage_id, height_value, pressure_value))
-
-            if forecast_horizons is None:
-                list_coverage_id = [cid for cid, _, _ in coverage_ids_by_run[run]]
-                forecast_horizons = [self.find_common_forecast_horizons(list_coverage_id)[0]]
-                logger.info(f"Using common forecast_horizons `forecast_horizons={forecast_horizons}`.")
-
-        # Check forecast_horizons is valid for all indicators
-        if forecast_horizons is not None:
-            coverage_ids = [cid for run_coverage in coverage_ids_by_run.values() for cid, _, _ in run_coverage]
-            invalid_coverage_ids = self._validate_forecast_horizons(coverage_ids, forecast_horizons)
-=======
             return params
 
         heights = _check_params_length(heights, "heights")
@@ -683,8 +655,7 @@
 
         if forecast_horizons:
             # Check forecast_horizons is valid for all indicators
-            invalid_coverage_ids = self.validate_forecast_horizons(coverage_ids, forecast_horizons)
->>>>>>> 8f055c58
+            invalid_coverage_ids = self._validate_forecast_horizons(coverage_ids, forecast_horizons)
             if invalid_coverage_ids:
                 raise ValueError(f"{forecast_horizons} are not valid for these coverage_ids : {invalid_coverage_ids}")
         else:
@@ -715,11 +686,7 @@
             coverages,
         )
 
-<<<<<<< HEAD
     def _get_forecast_horizons(self, coverage_ids: List[str]) -> List[List[int]]:
-=======
-    def get_forecast_horizons(self, coverage_ids: list[str]) -> list[list[int]]:
->>>>>>> 8f055c58
         """
         Retrieve the times for each coverage_id.
         Parameters:
@@ -757,11 +724,7 @@
 
         return sorted(common_forecast_horizons)
 
-<<<<<<< HEAD
     def _validate_forecast_horizons(self, coverage_ids: List[str], forecast_horizons: List[int]) -> List[str]:
-=======
-    def validate_forecast_horizons(self, coverage_ids: list[str], forecast_horizons: list[int]) -> list[str]:
->>>>>>> 8f055c58
         """
         Validate forecast_horizons for a list of coverage IDs.
         Parameters:
